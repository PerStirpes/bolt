--- conflicted
+++ resolved
@@ -33,11 +33,8 @@
     "node": ">=8.9.0"
   },
   "dependencies": {
-<<<<<<< HEAD
     "@types/node": ">=8",
-=======
     "@slack/client": "^4.8.0",
->>>>>>> 458e5b32
     "body-parser": "^1.15.2",
     "chalk": "^1.1.3",
     "deap": "^1.0.0",
